%% -------------------------------------------------------------------
%%
%% Copyright (c) 2019 Carlos Gonzalez Florido.  All Rights Reserved.
%%
%% This file is provided to you under the Apache License,
%% Version 2.0 (the "License"); you may not use this file
%% except in compliance with the License.  You may obtain
%% a copy of the License at
%%
%%   http://www.apache.org/licenses/LICENSE-2.0
%%
%% Unless required by applicable law or agreed to in writing,
%% software distributed under the License is distributed on an
%% "AS IS" BASIS, WITHOUT WARRANTIES OR CONDITIONS OF ANY
%% KIND, either express or implied.  See the License for the
%% specific language governing permissions and limitations
%% under the License.
%%
%% -------------------------------------------------------------------

-module(nkactor_request).
-author('Carlos Gonzalez <carlosj.gf@gmail.com>').

-export([request/1, pre_request/1, do_request/1, post_request/2]).
-export_type([request/0, response/0, reply/0]).

-include("nkactor_request.hrl").
-include_lib("nkserver/include/nkserver.hrl").

-define(DELETE_COLLECTION_SIZE, 10000).


%% vsn management
%% --------------
%%
%% - any request can come with field 'vsn'
%% - if an actor is included in body with 'metadata.vsn', it must be the same as request
%% - if vsn is included, it must be one of the supported actor versions
%% - if special request is used, the actor callback must check the vsn
%% - if standard request is used:
%%      - for 'get', 'list', the actor is returned as is (with stored version)
%%      - for 'delete', 'deletecollection', it is not used
%%      - for 'create', 'update', the callback parse/3 must check the version, and
%%        return the parsed version, that is stored with actor
%%

%% ===================================================================
%% Types
%% ===================================================================

-type request() ::
    #{
        verb => nkactor:verb(),
        namespace => nkactor:namespace(),
        group => nkactor:group(),
        % Version of the API request (not used currently by core)
        % It can be used to indicate a specific version of the API should be used
        % If the body has a metadata.vsn field, it must be the same
        vsn => nkactor:vsn(),
        resource => nkactor:resource(),
        name => nkactor:name(),
        uid => nkactor:uid(),
        subresource => nkactor:subresource(),
        params => #{binary() => binary()},
        % Class of the request, can be used for specific processing, not used here
        class => class(),
        % Used to decode the body
        content_type => binary(),
        % If the body has a group, resource, namespace, uid, or metadata
        % fields, they must be the same of the request
        body => binary() | map(),
        auth => map(),
        % If defined, will be used as parent of created span
        ot_span_id => nkserver_ot:span_id() | nkserver_ot:parent(),
        % Implementing nkdomain_api behaviour:
        callback => module(),
        % External url to use in callbacks:
        external_url => binary(),
        % Supported keys in meta:
        % - search_field_trans
        meta => map(),
        %% added by system:
        srv => nkserver:id(),            % Service managing namespace
        start_time => nklib_date:epoch(usecs)
    }.


-type response() ::
    ok | {ok, map()} | {ok, map(), request()} |
    created | {created, map()} | {created, map(), request()} |
    {status, nkserver:status()} |
    {status, nkserver:status(), map()} |  %% See status/2
    {status, nkserver:status(), map(), request()} |
    {error, nkserver:status()} |
    {error, nkserver:status(), request()}.


-type reply() ::
    {ok|created, map(), request()} |
    {raw, {CT::binary(), Body::binary()}, request()} |
    {status|error, nkserver:status(), request()}.

-type class() :: term().


%% ===================================================================
%% Public
%% ===================================================================


%% @doc Launches an Request
%% - A new span will be created. If ot_span_id is defined, it will be used as parent
%% - Calls actor_req_authorize/1 for authorization of the request
%% - Finds service managing namespace, and adds srv and start_time

-spec request(request()) ->
    reply().

request(Req) ->
    case pre_request(Req) of
        {ok, Req2} ->
            Reply = do_request(Req2),
            post_request(Reply, Req2);
        {error, Error, Req2} ->
            {error, Error, Req2}
    end.


%% @doc
pre_request(Req) ->
    ParentSpan = maps:get(ot_span_id, Req, undefined),
    nkserver_ot:new(?REQ_SPAN, undefined, <<"Actor::Request">>, ParentSpan),
    case nkactor_syntax:parse_request(Req) of
        {ok, #{group:=Group, resource:=Res, namespace:=Namespace}=Req2} ->
            case get_srv_id(Req2) of
                {ok, SrvId} ->
                    Verb = maps:get(verb, Req2, get),
                    SubRes = maps:get(subresource, Re23, <<>>),
                    SpanName = <<
                        "Actor::Request ",
                        " ", (nklib_util:to_upper(Verb))/binary, " ",
                        "(", SubRes/binary, ")"
                    >>,
                    nkserver_ot:update_name(?REQ_SPAN, SpanName),
                    nkserver_ot:log(?REQ_SPAN, <<"request parsed">>),
                    nkserver_ot:update_srv_id(?REQ_SPAN, SrvId),
                    nkserver_ot:log(?REQ_SPAN, <<"service found: ~s">>, [SrvId]),
                    nkserver_ot:tags(?REQ_SPAN, #{
                        <<"req.verb">> => Verb,
                        <<"req.group">> => Group,
                        <<"req.resource">> => Res,
                        <<"req.namespace">> => Namespace,
                        <<"req.name">> => maps:get(name, Req2, <<>>),
                        <<"req.srv">> => SrvId,
                        <<"req.subresource">> => SubRes
                    }),
                    % Add uid later
                    set_debug(SrvId),
                    ?REQ_DEBUG("incoming request for ~s", [Namespace]),
                    Req3 = Req2#{
                        srv => SrvId,
                        verb => Verb,
                        subresource => SubRes,
                        start_time => nklib_date:epoch(usecs),
                        ot_span_id => ?REQ_SPAN
                    },
                    case authorize(SrvId, Req3) of
                        {true, Req5} ->
                            {ok, Req5};
                        false ->
                            nkserver_ot:finish(?REQ_SPAN),
                            {error, unauthorized, Req3}
                    end;
                {error, Error} ->
                    nkserver_ot:delete(?REQ_SPAN),
                    {error, Error, Req2}
            end;
        {error, Error} ->
            nkserver_ot:delete(?REQ_SPAN),
            {error, Error, Req}
    end.


%% @private
get_srv_id(#{srv:=SrvId}) ->
    {ok, SrvId};

get_srv_id(#{namespace:=Namespace}) ->
    nkactor_namespace:find_service(Namespace).

%% @doc
post_request(Reply, Req) ->
    case reply(Reply, Req) of
        {raw, {CT, Bin}, Req2} ->
            nkserver_ot:log(?REQ_SPAN, "replied 'raw': ~s", [CT]),
            ?REQ_DEBUG("replied 'raw': ~s", [CT], Req2),
            nkserver_ot:finish(?REQ_SPAN),
            {raw, {CT, Bin}, Req2};
        {Status, Data, Req2} ->
            nkserver_ot:log(?REQ_SPAN, "replied '~s': ~p", [Status, Data]),
            ?REQ_DEBUG("replied '~s': ~p", [Status, Reply], Req2),
            nkserver_ot:finish(?REQ_SPAN),
            {Status, Data, Req2}
    end.


%% @doc
reply(Op, Req) when Op==ok; Op==created; Op==error; Op==status ->
    {Op, #{}, Req};

reply({Op, Reply}, Req) when Op==ok; Op==created; Op==error; Op==status ->
    {Op, Reply, Req};

reply({Op, Reply, Req2}, _Req) when Op==ok; Op==created; Op==error; Op==status ->
    {Op, Reply, Req2};

reply({raw, {CT, Bin}}, Req) ->
    {raw, {CT, Bin}, Req};

reply(Other, Req) ->
    ?REQ_LOG(error, "Invalid API response: ~p", [Other]),
    {error, internal_error, Req}.


%% @private
-spec do_request(request()) ->
    response().

do_request(Req) ->
    try
        #{
            srv := SrvId,
            verb := Verb,
            group := Group,
            resource := Res,
            subresource := SubRes,
            namespace := Namespace
        } = Req,
        ?REQ_DEBUG("incoming '~p' ~s (~p)", [Verb, Res, Req]),
        nkserver_ot:log(?REQ_SPAN, <<"starting request processing">>),
        ActorId = #actor_id{
            group = Group,
            resource = Res,
            name = maps:get(name, Req, undefined),
            namespace = Namespace
        },
        Config = case catch nkactor_actor:get_config(SrvId, ActorId) of
            {ok, SrvId, Config0} ->
                Config0;
            {error, ConfigError} ->
                throw({error, ConfigError})
        end,
        #{verbs:=Verbs} = Config,
        case lists:member(Verb, Verbs) of
            true ->
                ok;
            false ->
                throw({error, verb_not_allowed})
        end,
        nkserver_ot:log(?REQ_SPAN, <<"calling specific processing">>),
        case nkactor_actor:request(SrvId, ActorId, Req) of
            continue when SubRes == <<>> ->
                nkserver_ot:log(?REQ_SPAN, <<"processing default">>),
                ?REQ_DEBUG("processing default", [], Req),
                default_request(Verb, ActorId, Config, Req);
            continue ->
                nkserver_ot:log(?REQ_SPAN, <<"invalid subresource: ~s">>, [SubRes]),
                ?REQ_LOG(notice, "Invalid subresource (~p)", [{Verb, SubRes, ActorId}]),
                {error, resource_invalid};
            {continue, #{resource:=Res2}=Req3} when Res2 /= Res ->
                nkserver_ot:log(?REQ_SPAN, <<"request updated. New resource: ~p">>, [Res2]),
                ?REQ_DEBUG("updated request", [], Req3),
                do_request(Req);
            Other ->
                nkserver_ot:log(?REQ_SPAN, <<"processed specific">>),
                ?REQ_DEBUG("specific processing", [], Req),
                Other
        end
    catch
        throw:Throw ->
            nkserver_ot:log(?REQ_SPAN, <<"processing error: ~p">>, [Throw]),
            ?REQ_LOG(notice, "processing error: ~p", [Throw], Req),
            Throw
    end.


%% @private
%% A specific actor resource has been identified in Config
%% Maybe it is a final actor or a resource
default_request(get, #actor_id{name=Name}=ActorId, Config, Req) when is_binary(Name) ->
    get(ActorId, Config, Req);

default_request(list, #actor_id{name=undefined}=ActorId, Config, Req) ->
    list(ActorId, Config, Req);

default_request(create, ActorId, Config, Req) ->
    check_version(Config, Req),
    create(ActorId, Config, Req);

default_request(update, #actor_id{name=Name}=ActorId, Config, Req) when is_binary(Name) ->
    check_version(Config, Req),
<<<<<<< HEAD
    update(ActorId, false, Config, Req);
=======
    update(ActorId, Config, Req);
>>>>>>> ec6ff9bc

default_request(delete, #actor_id{name=Name}=ActorId, Config, Req) when is_binary(Name) ->
    delete(ActorId, Config, Req);

default_request(deletecollection, #actor_id{name=undefined}=ActorId, Config, Req) ->
    delete_collection(ActorId, Config, Req);

%%default_request(watch, ActorId, Config, Req) ->
%%    watch(ActorId, Config, Req);

default_request(Verb, ActorId, _Config, _Req) ->
    ?REQ_LOG(warning, "Invalid resource.1 (~p)", [{Verb, ActorId}]),
    {error, resource_invalid}.



%% ===================================================================
%% Default Operations
%% ===================================================================


%% @doc Standard get
get(ActorId, Config, Req) ->
    ParamsSyntax = #{
        activate => boolean,
        consume => boolean,
        ttl => {integer, 1, none}
    },
    case parse_params(Req, ParamsSyntax) of
        {ok, Params} ->
            Opts = set_activate_opts(Config, Params),
            nkserver_ot:log(?REQ_SPAN, "processing standard read (~p)", [Opts]),
            ?REQ_DEBUG("processing read ~p (~p)", [ActorId, Opts]),
            % request is included in case it could be used for specific parsing
            % when calling nkactor_actor:parse()
            case nkactor:get_actor(ActorId, Opts#{request=>Req}) of
                {ok, Actor} ->
                    {ok, Actor};
                {error, ReadError} ->
                    nkserver_ot:log(?REQ_SPAN, "error getting actor: ~p", [ReadError]),
                    {error, ReadError}
            end;
        {error, Error} ->
            {error, Error}
    end.


%% @doc
list(ActorId, Config, Req) ->
    {SrvId, Base, Opts1} = get_search_spec(ActorId, Config, Req),
    Opts2 = Opts1#{
        default_spec => #{
            get_data => true,
            get_metadata => true,
            sort => [#{field=><<"metadata.update_time">>, order=>desc}]
        }
    },
    %io:format("NKLOG SPEC ~s\n", [nklib_json:encode_pretty(Opts2)]),
    case nkactor:search_actors(SrvId, Base, Opts2) of
        {ok, ActorList, Meta} ->
            {ok, Meta#{items=>ActorList}};
        {error, Error} ->
            {error, Error}
    end.


%% @doc
create(ActorId, Config, Req) ->
    ParamsSyntax = #{
        activate => boolean,
        ttl => {integer, 1, none}
    },
    case parse_params(Req, ParamsSyntax) of
        {ok, Params} ->
            case parse_body(Req) of
                {ok, Actor1} ->
                    nkserver_ot:log(?REQ_SPAN, <<"body parsed">>),
                    case check_actor(Actor1, ActorId, Req) of
                        {ok, Actor2} ->
                            Opts = set_activate_opts(Config, Params),
                            nkserver_ot:log(?REQ_SPAN, "processing standard create (~p)", [Opts]),
                            ?REQ_DEBUG("creating actor ~p ~p", [Actor2, Opts]),
                            % request is included in case it could be used for specific parsing
                            % when calling nkactor_actor:parse()
                            CreateOpts = Opts#{get_actor=>true, request=>Req, ot_span_id=>?REQ_SPAN},
                            case nkactor:create(Actor2, CreateOpts) of
                                {ok, Actor3} ->
                                    {created, Actor3};
                                {error, Error} ->
                                    nkserver_ot:log(?REQ_SPAN, "error creating actor: ~p", [Error]),
                                    {error, Error}
                            end;
                        {error, Error} ->
                            {error, Error}
                    end;
                {error, Error} ->
                    nkserver_ot:log(?REQ_SPAN, <<"error parsing body: ~p">>, [Error]),
                    {error, Error}
            end;
        {error, Error} ->
            {error, Error}
    end.


%% @doc
update(ActorId, Config, Req) ->
    ParamsSyntax = #{
    },
    case parse_params(Req, ParamsSyntax) of
        {ok, Params} ->
             case parse_body(Req) of
                {ok, Actor1} ->
                    case check_actor(Actor1, ActorId, Req) of
                        {ok, Actor2} ->
                            Opts1 = set_activate_opts(Config, Params),
                            Opts2 = Opts1#{get_actor=>true},
                            ?REQ_DEBUG("Updating actor ~p", [Actor2]),
                            case nkactor:update(ActorId, Actor2, Opts2) of
                                {ok, Actor3} ->
                                    {ok, Actor3};
                                {error, actor_not_found} ->
                                    default_request(create, ActorId, Config, Req);
                                {error, {field_missing, name}} ->
                                    default_request(create, ActorId, Config, Req);
                                {error, UpdateError} ->
                                    {error, UpdateError}
                            end;
                        {error, Error} ->
                            {error, Error}
                    end;
                 {error, Error} ->
                     {error, Error}
             end;
        {error, Error} ->
            {error, Error}
    end.


%% @doc
delete(ActorId, _Config, Req) ->
    ?REQ_DEBUG("processing delete ~p", [ActorId]),
    ParamsSyntax = #{
    },
    case parse_params(Req, ParamsSyntax) of
        {ok, _Params} ->
            case nkactor:delete(ActorId, #{ot_span_id=>?REQ_SPAN}) of
                ok ->
                    {status, actor_deleted};
                {error, Error} ->
                    {error, Error}
            end;
        {error, Error} ->
            {error, Error}
    end.


delete_collection(ActorId, Config, Req) ->
    {SrvId, Base, Opts1} = get_search_spec(ActorId, Config, Req),
    #{forced_spec:=Forced} = Opts1,
    Opts2 = Opts1#{
        forced_spec => Forced#{only_uid => true},
        default_spec => #{
            sort => [#{field=><<"metadata.update_time">>, order=>asc}]
        }
    },
    case nkactor:delete_multi(SrvId, Base, Opts2) of
        {ok, Meta} ->
            {ok, Meta};
        {error, Error} ->
            {error, Error}
    end.



%%params_syntax(watch) ->
%%    #{
%%        deep => boolean,
%%        kind => binary,
%%        version => binary
%%    };


%% ===================================================================
%% Utilities
%% ===================================================================



%% @private
set_debug(SrvId) when is_atom(SrvId) ->
    Debug = nkserver:get_cached_config(SrvId, nkactor, debug) == true,
    put(nkactor_debug, Debug),
    ?REQ_DEBUG("debug started", []).


%% @private
check_version(Config, Req) ->
    case maps:get(vsn, Req, <<>>) of
        <<>> ->
            ok;
        Vsn ->
            #{versions:=Versions} = Config,
            case lists:member(Vsn, Versions) of
                true ->
                    ok;
                false ->
                    throw({error, vsn_not_allowed})
            end
    end.


%% @private
parse_body(#{body:=Actor}) when is_map(Actor) ->
    nkactor_syntax:parse_actor(Actor, #{});

parse_body(#{body:=_}) ->
    {error, request_invalid};

parse_body(_) ->
    {ok, #{}}.


%% @doc Checks that fields in req are not different in body:
check_actor(Actor, ActorId, Req) ->
    #actor_id{group=Group, resource=Res, name=Name, namespace=Namespace} = ActorId,
    try
        case Actor of
            #{group:=ObjGroup} when ObjGroup /= Group ->
                throw({field_invalid, <<"group">>});
            _ ->
                ok
        end,
        case Actor of
            #{resource:=ObjRes} when ObjRes /= Res ->
                throw({field_invalid, <<"resource">>});
            _ ->
                ok
        end,
        case Actor of
            #{namespace:=ObjNamespace} when ObjNamespace /= Namespace ->
                throw({field_invalid, <<"namespace">>});
            _ ->
                ok
        end,
        case Actor of
            #{name:=ObjName} ->
                % If name is in body, it has been already read, so there is a name
                if
                    is_binary(Name) andalso Name /= ObjName ->
                        throw({field_invalid, <<"name">>});
                    true ->
                        ok
                end;
            _ ->
                ok
        end,
        case Actor of
            #{metadata:=#{vsn:=ObjVsn}} ->
                case maps:get(vsn, Req, ObjVsn) of
                    ObjVsn ->
                        ok;
                    _ ->
                        throw({field_invalid, <<"metadata.vsn">>})
                end;
            _ ->
                ok
        end,
        {ok, Actor#{group=>Group, resource=>Res, name=>Name, namespace=>Namespace}}
    catch
        throw:Throw ->
            {error, Throw}
    end.


%% @private
set_activate_opts(#{activable:=false}, _Params) ->
    #{activate=>false, ot_span_id=>?REQ_SPAN};

set_activate_opts(_Config, Params) ->
    Activate = maps:get(activate, Params, true),
    Opts1 = case Activate of
        true ->
            #{activate=>true, consume=>maps:get(consume, Params, false)};
        false ->
            #{activate=>false}
    end,
    Opts2 = case maps:find(ttl, Params) of
        {ok, TTL} ->
            Opts1#{ttl=>TTL};
        error ->
            Opts1
    end,
    Opts2#{ot_span_id=>?REQ_SPAN}.



%% @private
authorize(SrvId, Req) ->
    nkserver_ot:log(?REQ_SPAN, <<"calling authorize">>),
    case ?CALL_SRV(SrvId, actor_req_authorize, [Req]) of
        true ->
            nkserver_ot:log(?REQ_SPAN, <<"request is authorized">>),
            ?REQ_DEBUG("request is authorized", []),
            {true, Req};
        {true, Req2} ->
            nkserver_ot:log(?REQ_SPAN, <<"request is authorized">>),
            ?REQ_DEBUG("request is authorized", []),
            {true, Req2};
        false ->
            nkserver_ot:log(?REQ_SPAN, <<"request is NOT authorized">>),
            false
    end.


%% @private
get_search_spec(ActorId, Config, Req) ->
    #actor_id{namespace=Namespace, group=Group, resource=Res} = ActorId,
    #{srv:=SrvId} = Req,
    Base = case maps:get(body, Req, #{}) of
        <<>> ->
            #{};
        Body ->
            Body
    end,
    Opts1 = maps:with([fields_filter, fields_sort, fields_type], Config),
    Params = maps:get(params, Req, #{}),
    Opts2 = Opts1#{
        forced_spec => #{
            namespace => Namespace,
            filter => #{
                'and' => [
                    #{field=>group, value=>Group},
                    #{field=>resource, value=>Res}
                ]
            }
        },
        params => maps:remove(fields_trans, Params)
    },
    Opts3 = case Params of
        #{fields_trans:=Trans} ->
            Opts2#{fields_trans => Trans};
        _ ->
            Opts2
    end,
    {SrvId, Base, Opts3}.


%% @private
parse_params(#{params:=Params}, Syntax) ->
    case nklib_syntax:parse_all(Params, Syntax) of
        {ok, Parsed} ->
            {ok, Parsed};
        {error, {syntax_error, Field}} ->
            {error, {parameter_invalid, Field}};
        {error, Error} ->
        {error, Error}
    end;

parse_params(_Req, _Syntax) ->
    {ok, #{}}.



%%%% @private
%%to_bin(Term) when is_binary(Term) -> Term;
%%to_bin(Term) -> nklib_util:to_binary(Term).<|MERGE_RESOLUTION|>--- conflicted
+++ resolved
@@ -299,11 +299,7 @@
 
 default_request(update, #actor_id{name=Name}=ActorId, Config, Req) when is_binary(Name) ->
     check_version(Config, Req),
-<<<<<<< HEAD
-    update(ActorId, false, Config, Req);
-=======
     update(ActorId, Config, Req);
->>>>>>> ec6ff9bc
 
 default_request(delete, #actor_id{name=Name}=ActorId, Config, Req) when is_binary(Name) ->
     delete(ActorId, Config, Req);
